--- conflicted
+++ resolved
@@ -1,11 +1,3 @@
-<<<<<<< HEAD
-# import sys
-# import os
-
-# sys.path.append(os.path.abspath(os.path.join(os.path.dirname(__file__), "..")))
-
-from airspace import Airspace
-=======
 import unittest
 import geopandas as gpd
 from osmnx import features as ox_features
@@ -61,7 +53,6 @@
 
 
 # # Test script for Airspace class
->>>>>>> a581cab5
 
 
 class TestAirspace(unittest.TestCase):
@@ -69,13 +60,6 @@
         """Set up the test case with a known location."""
         self.airspace = Airspace("Austin, Texas, USA")
 
-<<<<<<< HEAD
-    for attribute, value in airspace_attributes.items():
-        print(f"Attribute: '{attribute}', Type: '{type(attribute)}'")
-        
-    assert airspace.buffer_radius == 500
-    assert airspace.location_name == 'Austin, Texas'
-=======
     def test_location_name(self):
         """Test that the location name is set correctly."""
         self.assertEqual(self.airspace.location_name, "Austin, Texas, USA")
@@ -106,5 +90,4 @@
 
 
 if __name__ == "__main__":
-    unittest.main()
->>>>>>> a581cab5
+    unittest.main()