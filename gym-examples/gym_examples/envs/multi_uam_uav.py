--- conflicted
+++ resolved
@@ -32,7 +32,16 @@
         sleep_time: float = 0.05,
         render_mode: str = None,
     ) -> None:
-<<<<<<< HEAD
+        """
+        Initalizes multple parallel enviormnets for UamUav
+
+        Args:
+            location_name (str): Location of the simulation ie. Austin, Texas, USA
+            num_vertiports(int): Number of vertiports to generate
+            num_auto_uav (int): Number of UAVs to put in the simulation
+            sleep_time (float): Time to sleep in between steps
+            render_mode (str): The render mode of the simulation
+        """
         
 
         # Animation data
@@ -44,18 +53,6 @@
                 'final_heading':[]}
         self.df = pd.DataFrame(data)
         
-=======
-        """
-        Initalizes multple parallel enviormnets for UamUav
-
-        Args:
-            location_name (str): Location of the simulation ie. Austin, Texas, USA
-            num_vertiports(int): Number of vertiports to generate
-            num_auto_uav (int): Number of UAVs to put in the simulation
-            sleep_time (float): Time to sleep in between steps
-            render_mode (str): The render mode of the simulation
-        """
->>>>>>> ece7f4bb
         # Environment attributes
         self.current_time_step = 0
         self.num_vertiports = num_vertiports
@@ -318,19 +315,16 @@
         fig, ax = plt.subplots()
         return fig, ax
 
-<<<<<<< HEAD
+    def render_static_asset(self, ax: plt.Axes):
+        """
+        Renders static assets onto the graph
+
+        Args:
+            ax(plt.Axes): The backdrop of the graph
+        """
     def render_static_asset(
         self, ax: plt.Axes
     ):
-=======
-    def render_static_asset(self, ax: plt.Axes):
-        """
-        Renders static assets onto the graph
-
-        Args:
-            ax(plt.Axes): The backdrop of the graph
-        """
->>>>>>> ece7f4bb
         self.airspace.location_utm_gdf.plot(ax=ax, color="gray", linewidth=0.6)
         self.airspace.location_utm_hospital_buffer.plot(ax=ax, color="red", alpha=0.3)
         self.airspace.location_utm_hospital.plot(ax=ax, color="black")
@@ -346,6 +340,7 @@
             ax(plt.Axes): The backdrop of the graph
         """
         plt.cla()
+        self.render_static_asset(ax)
         self.render_static_asset(ax)
 
         for auto_uav in self.auto_uavs_list:
