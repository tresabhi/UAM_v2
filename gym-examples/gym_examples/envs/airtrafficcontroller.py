"""
Future: Use GNNs to send pre collision advisory to uavs.

Currently, as uavs move, when another uav or buildings detection zones intersect,
uavs start collision avoidance procedure. 

My plan is to use GNN which will take 
current state - all uavs position, speed, current_heading, ref_final_heading as input, I do see uavs in airspace as nodes of graph, and buildings as static nodes,
if GNNs can be used for studying graph evolution, I believe I can use it for evolving the current state of the system, 
to see if there will be collision in the near future (need to define what I mean by near future - as in how many minutes according to clock time)
Now the forward and backward process, 

The forward process is to detect the collision by using evolution of graph system,
this forward pass needs to produce collision or no collision, within future time horizon,
If collision detected;
The Backward pass needs to calculate what should be the correction heading for uavs that have collided in future. 
"""

import numpy as np
import random
from shapely import Point
import shapely
from geopandas import GeoSeries
from typing import List, Dict
from airspace import Airspace
from vertiport import Vertiport
from uav import UAV
from uav_basic import UAVBasic
from autonomous_uav import AutonomousUAV
from das import CollisionController
import copy

# from autonomous_uav import Autonomous_UAV


class ATC:

    def __init__(
        self,
        airspace: Airspace,
    ):
        """ATC (Air Traffic Controller) - maintains information on UAVs and Vertiports.

        Args:
            airspace (Airspace): The airspace object associated with the ATC.

        Attributes:
            airspace (Airspace): The airspace object associated with the ATC.
            basic_uav_list (List[UAV]): The list of registered UAVs.
            vertiports_in_airspace (List[Vertiport]): The list of vertiports in the airspace.
        """
        self.airspace = airspace
<<<<<<< HEAD
        self.basic_uav_list: List[UAV_Basic] = []  #:List[UAV]
        self.vertiports_in_airspace: List[Vertiport] = []  #:List[Vertiport]
        self.auto_uavs_list: List[Autonomous_UAV] = []
=======
        self.reg_uav_list: List[UAVBasic] = []  #:List[UAV]
        self.vertiports_in_airspace: List[Vertiport] = []  #:List[Vertiport]
        self.auto_uavs_list: List[AutonomousUAV] = []
>>>>>>> cd3cd5b2
        # self.controller = controller

    # * This method needs to be run once to initialize the sim
    def create_n_random_vertiports(self, num_vertiports):
        """
        Creates a specified number of random vertiports within the airspace.

        Args:
            num_vertiports (int): The number of vertiports to create.

        Returns:
            None

        Side Effects:
            - Creates the vertiports and updates the vertiports in the airspace list.
        """

        # Need to remove the hospital regions first so that vertiports are not sampled from hospital and buffer zones
        sample_space = self.airspace.location_utm_gdf.iloc[0, 0].difference(
            self.airspace.location_utm_hospital_buffer.unary_union
        )
        sample_space_gdf = GeoSeries(sample_space)
        sample_vertiport: GeoSeries = sample_space_gdf.sample_points(num_vertiports)
        sample_vertiport_array: np.ndarray = shapely.get_parts(sample_vertiport[0])

        for location in sample_vertiport_array:
            self.vertiports_in_airspace.append(
                Vertiport(location=location, uav_list=[])
            )  # location-> shapely.Point

    # TODO - break the task of creating UAVs and assigning start end vertiport
    # * This method needs to be run once to initialize the sim
<<<<<<< HEAD
    #!Nameing convention reg or basic
    def create_n_basic_uavs(
=======
    def create_n_reg_uavs(
>>>>>>> cd3cd5b2
        self,
        num_uavs,
    ):
        """
        Creates a specified number of basic UAVs and assigns them random start and end vertiports.

        Args:
            num_uavs (int): The number of UAVs to create.

        Returns:
            None
        """

        start_vertiport_list = copy.deepcopy(self.vertiports_in_airspace)
        end_vertiport_list = copy.deepcopy(self.vertiports_in_airspace)

        # to choose unique start and end vertiport pair
        for _ in range(num_uavs):
            uav_start_vertiport = random.choice(start_vertiport_list)
            uav_end_vertiport = random.choice(end_vertiport_list)
            while uav_start_vertiport.location == uav_end_vertiport.location:
                uav_end_vertiport = random.choice(end_vertiport_list)

<<<<<<< HEAD
            # create instance of UAV_basic
            uav = UAV_Basic(uav_start_vertiport, uav_end_vertiport)
=======
            # create instance of UAVBasic
            uav = UAVBasic(uav_start_vertiport, uav_end_vertiport)
>>>>>>> cd3cd5b2
            # add UAV to vertiport's uav_list
            uav_start_vertiport.uav_list.append(uav)
            # remove vertiport from start list
            start_vertiport_list.pop(start_vertiport_list.index(uav_start_vertiport))
            # remove vertiport from end list
            end_vertiport_list.pop(end_vertiport_list.index(uav_end_vertiport))
            # add uav to atc uav_list
<<<<<<< HEAD
            self.basic_uav_list.append(uav)
=======
            self.reg_uav_list.append(uav)
>>>>>>> cd3cd5b2

    def create_n_auto_uavs(self, num_auto_uavs):
        start_vertiport_list = copy.deepcopy(self.vertiports_in_airspace)
        end_vertiport_list = copy.deepcopy(self.vertiports_in_airspace)

        # to choose unique start and end vertiport pair
        for _ in range(num_auto_uavs):
            uav_start_vertiport = random.choice(start_vertiport_list)
            uav_end_vertiport = random.choice(end_vertiport_list)
            while uav_start_vertiport.location == uav_end_vertiport.location:
                uav_end_vertiport = random.choice(end_vertiport_list)

<<<<<<< HEAD
            # create instance of UAV_basic
            auto_uav = Autonomous_UAV(uav_start_vertiport, uav_end_vertiport)
=======
            # create instance of UAVBasic
            auto_uav = AutonomousUAV(uav_start_vertiport, uav_end_vertiport)
>>>>>>> cd3cd5b2
            # add UAV to vertiport's uav_list
            uav_start_vertiport.uav_list.append(auto_uav)
            # remove vertiport from start list
            start_vertiport_list.pop(start_vertiport_list.index(uav_start_vertiport))
            # remove vertiport from end list
            end_vertiport_list.pop(end_vertiport_list.index(uav_end_vertiport))
            # add uav to atc uav_list
            self.auto_uavs_list.append(auto_uav)

<<<<<<< HEAD
    #! _ before method is for internal use only
=======
>>>>>>> cd3cd5b2
    def _vertiport_filtering(self, some_vertiport):
        """Internal method. Used for selecting end vertiports for UAVs,
           such that at the beginning of the simulation,
           all UAVs have different vertiports.

        Parameters:
        some_vertiport (Vertiport): The vertiport to filter out.

        Returns:
        list: A list of filtered vertiports.
        """
        filtered_vertiport = []
        for vertiport in self.vertiports_in_airspace:
            if vertiport != some_vertiport:
                filtered_vertiport.append(vertiport)
        return filtered_vertiport

<<<<<<< HEAD
    def has_reached_end_vertiport(self, uav: UAV_Basic | Autonomous_UAV):
=======
    def has_reached_end_vertiport(self, uav: UAVBasic | AutonomousUAV):
>>>>>>> cd3cd5b2
        """Checks if a UAV has reached its end_vertiport.

        This method checks if a UAV has reached its end_vertiport. If it did reach,
        it calls the landing_procedure method to update relevant objects.

        Args:
            uav (UAV): The UAV object to check.

        Returns:
            None
        """

        if (uav.current_position.distance(uav.end_point) <= uav.landing_proximity) and (
            uav.reaching_end_vertiport == False
        ):
            # uav.reached_end_vertiport = True
            self._landing_procedure(uav)

<<<<<<< HEAD
    def has_left_start_vertiport(self, uav: UAV_Basic | Autonomous_UAV):
=======
    def has_left_start_vertiport(self, uav: UAVBasic | AutonomousUAV):
>>>>>>> cd3cd5b2
        """Checks if a UAV has left its start_vertiport.

        This method checks if a UAV has left its start_vertiport. If it did leave,
        then it calls the clearing_procedure to take care of updating objects.

        Args:
            uav (UAV): The UAV object to check.

        Returns:
            None
        """
        if (uav.current_position.distance(uav.start_point) > 100) and (
            uav.leaving_start_vertiport == False
        ):
            self._clearing_procedure(uav)
            uav.leaving_start_vertiport = True

    def provide_vertiport(
        self,
    ) -> Vertiport:
        """
        Randomly selects and returns a vertiport from the list of available vertiports.
        This method facilitates the allocation of vertiports by choosing one at random from the `vertiports_in_airspace` list.
        It is useful for scenarios requiring a random vertiport selection without specific criteria.

        Returns:
            Vertiport: A Vertiport object selected randomly from the available vertiports.
        """
        sample_vertiport = random.choice(self.vertiports_in_airspace)
        return sample_vertiport

<<<<<<< HEAD
    def _reassign_end_vertiport_of_uav(self, uav: UAV_Basic):
=======
    def _reassign_end_vertiport_of_uav(self, uav: UAVBasic):
>>>>>>> cd3cd5b2
        """Reassigns the end vertiport of a UAV.

        This method samples a vertiport from the ATC vertiport list.
        If the sampled vertiport is the same as the UAV's current start_vertiport, it resamples until a different vertiport is obtained.
        The sampled end_vertiport is then assigned as the UAV's end_vertiport.
        Finally, the UAV's end_point is updated.

        Args:
            uav (UAV): The UAV object for which the end vertiport needs to be reassigned.
        """
        sample_end_vertiport = self.provide_vertiport()
        while sample_end_vertiport.location == uav.start_vertiport.location:
            sample_end_vertiport = self.provide_vertiport()
        uav.end_vertiport = sample_end_vertiport
        uav.update_end_point()

<<<<<<< HEAD
    def _update_start_vertiport_of_uav(self, vertiport: Vertiport, uav: UAV_Basic):
=======
    def _update_start_vertiport_of_uav(self, vertiport: Vertiport, uav: UAVBasic):
>>>>>>> cd3cd5b2
        """This method accepts a vertiport (end-vertiport of uav)
        and updates the start_vertiport attribute of UAV
        to the provided vertiport. This method works in conjunction with landing_procedure.

        Args:
            vertiport (Vertiport): The vertiport representing the end-vertiport of the UAV.
            uav (UAV): The UAV whose start_vertiport attribute needs to be updated.

        Returns:
            None

        """
        uav.start_vertiport = vertiport
        uav.update_start_point()

<<<<<<< HEAD
    def _landing_procedure(self, landing_uav: UAV_Basic | Autonomous_UAV):
=======
    def _landing_procedure(self, landing_uav: UAVBasic | AutonomousUAV):
>>>>>>> cd3cd5b2
        """
        Performs the landing procedure for a given UAV.
        Args:
            landing_uav (UAV): The UAV that is landing.
        Returns:
            None
        Raises:
            None
        """
        landing_vertiport = landing_uav.end_vertiport
        landing_vertiport.uav_list.append(landing_uav)
        landing_uav.refresh_uav()
        self._reassign_end_vertiport_of_uav(landing_uav)

    def _clearing_procedure(
<<<<<<< HEAD
        self, outgoing_uav: UAV_Basic | Autonomous_UAV
=======
        self, outgoing_uav: UAVBasic | AutonomousUAV
>>>>>>> cd3cd5b2
    ):  #! rename to _takeoff_procedure()
        """
        Performs the clearing procedure for a given UAV.
        Args:
            outgoing_uav (UAV): The UAV that is outgoing(leaving the start_vertiport).
        Returns:
            None
        Raises:
            None
        """
        outgoing_uav_id = outgoing_uav.id
        for uav in outgoing_uav.start_vertiport.uav_list:
            if uav.id == outgoing_uav_id:
                outgoing_uav.start_vertiport.uav_list.remove(uav)

    def set_start_end_uav(self, list_uav_airspace):
        """Assign start-end point to all uavs in airspace"""
        pass

    # TODO #16
    def create_auto_uav(
        self,
<<<<<<< HEAD
    ) -> Autonomous_UAV:
=======
    ) -> AutonomousUAV:
>>>>>>> cd3cd5b2
        #! need to provide the start and end vertiport
        self.auto_uav = AutonomousUAV()

    def create_n_uavs(self, percent_auto):
<<<<<<< HEAD
        """This method will create a mix of smart and basic uavs.
=======
        """This method will create a mix of smart and regular uavs.
>>>>>>> cd3cd5b2
        The mix is controlled by percentage argument."""
        pass

    def create_vertiport_at_location(self, position):
        """Create a vertiport at position.
        Position is Point type, and
        if position not within location, will return 0"""
        pass<|MERGE_RESOLUTION|>--- conflicted
+++ resolved
@@ -50,15 +50,9 @@
             vertiports_in_airspace (List[Vertiport]): The list of vertiports in the airspace.
         """
         self.airspace = airspace
-<<<<<<< HEAD
-        self.basic_uav_list: List[UAV_Basic] = []  #:List[UAV]
-        self.vertiports_in_airspace: List[Vertiport] = []  #:List[Vertiport]
-        self.auto_uavs_list: List[Autonomous_UAV] = []
-=======
         self.reg_uav_list: List[UAVBasic] = []  #:List[UAV]
         self.vertiports_in_airspace: List[Vertiport] = []  #:List[Vertiport]
         self.auto_uavs_list: List[AutonomousUAV] = []
->>>>>>> cd3cd5b2
         # self.controller = controller
 
     # * This method needs to be run once to initialize the sim
@@ -91,12 +85,7 @@
 
     # TODO - break the task of creating UAVs and assigning start end vertiport
     # * This method needs to be run once to initialize the sim
-<<<<<<< HEAD
-    #!Nameing convention reg or basic
-    def create_n_basic_uavs(
-=======
     def create_n_reg_uavs(
->>>>>>> cd3cd5b2
         self,
         num_uavs,
     ):
@@ -120,13 +109,8 @@
             while uav_start_vertiport.location == uav_end_vertiport.location:
                 uav_end_vertiport = random.choice(end_vertiport_list)
 
-<<<<<<< HEAD
-            # create instance of UAV_basic
-            uav = UAV_Basic(uav_start_vertiport, uav_end_vertiport)
-=======
             # create instance of UAVBasic
             uav = UAVBasic(uav_start_vertiport, uav_end_vertiport)
->>>>>>> cd3cd5b2
             # add UAV to vertiport's uav_list
             uav_start_vertiport.uav_list.append(uav)
             # remove vertiport from start list
@@ -134,11 +118,7 @@
             # remove vertiport from end list
             end_vertiport_list.pop(end_vertiport_list.index(uav_end_vertiport))
             # add uav to atc uav_list
-<<<<<<< HEAD
-            self.basic_uav_list.append(uav)
-=======
             self.reg_uav_list.append(uav)
->>>>>>> cd3cd5b2
 
     def create_n_auto_uavs(self, num_auto_uavs):
         start_vertiport_list = copy.deepcopy(self.vertiports_in_airspace)
@@ -151,13 +131,8 @@
             while uav_start_vertiport.location == uav_end_vertiport.location:
                 uav_end_vertiport = random.choice(end_vertiport_list)
 
-<<<<<<< HEAD
-            # create instance of UAV_basic
-            auto_uav = Autonomous_UAV(uav_start_vertiport, uav_end_vertiport)
-=======
             # create instance of UAVBasic
             auto_uav = AutonomousUAV(uav_start_vertiport, uav_end_vertiport)
->>>>>>> cd3cd5b2
             # add UAV to vertiport's uav_list
             uav_start_vertiport.uav_list.append(auto_uav)
             # remove vertiport from start list
@@ -167,10 +142,6 @@
             # add uav to atc uav_list
             self.auto_uavs_list.append(auto_uav)
 
-<<<<<<< HEAD
-    #! _ before method is for internal use only
-=======
->>>>>>> cd3cd5b2
     def _vertiport_filtering(self, some_vertiport):
         """Internal method. Used for selecting end vertiports for UAVs,
            such that at the beginning of the simulation,
@@ -188,11 +159,7 @@
                 filtered_vertiport.append(vertiport)
         return filtered_vertiport
 
-<<<<<<< HEAD
-    def has_reached_end_vertiport(self, uav: UAV_Basic | Autonomous_UAV):
-=======
     def has_reached_end_vertiport(self, uav: UAVBasic | AutonomousUAV):
->>>>>>> cd3cd5b2
         """Checks if a UAV has reached its end_vertiport.
 
         This method checks if a UAV has reached its end_vertiport. If it did reach,
@@ -211,11 +178,7 @@
             # uav.reached_end_vertiport = True
             self._landing_procedure(uav)
 
-<<<<<<< HEAD
-    def has_left_start_vertiport(self, uav: UAV_Basic | Autonomous_UAV):
-=======
     def has_left_start_vertiport(self, uav: UAVBasic | AutonomousUAV):
->>>>>>> cd3cd5b2
         """Checks if a UAV has left its start_vertiport.
 
         This method checks if a UAV has left its start_vertiport. If it did leave,
@@ -247,11 +210,7 @@
         sample_vertiport = random.choice(self.vertiports_in_airspace)
         return sample_vertiport
 
-<<<<<<< HEAD
-    def _reassign_end_vertiport_of_uav(self, uav: UAV_Basic):
-=======
     def _reassign_end_vertiport_of_uav(self, uav: UAVBasic):
->>>>>>> cd3cd5b2
         """Reassigns the end vertiport of a UAV.
 
         This method samples a vertiport from the ATC vertiport list.
@@ -268,11 +227,7 @@
         uav.end_vertiport = sample_end_vertiport
         uav.update_end_point()
 
-<<<<<<< HEAD
-    def _update_start_vertiport_of_uav(self, vertiport: Vertiport, uav: UAV_Basic):
-=======
     def _update_start_vertiport_of_uav(self, vertiport: Vertiport, uav: UAVBasic):
->>>>>>> cd3cd5b2
         """This method accepts a vertiport (end-vertiport of uav)
         and updates the start_vertiport attribute of UAV
         to the provided vertiport. This method works in conjunction with landing_procedure.
@@ -288,11 +243,7 @@
         uav.start_vertiport = vertiport
         uav.update_start_point()
 
-<<<<<<< HEAD
-    def _landing_procedure(self, landing_uav: UAV_Basic | Autonomous_UAV):
-=======
     def _landing_procedure(self, landing_uav: UAVBasic | AutonomousUAV):
->>>>>>> cd3cd5b2
         """
         Performs the landing procedure for a given UAV.
         Args:
@@ -308,11 +259,7 @@
         self._reassign_end_vertiport_of_uav(landing_uav)
 
     def _clearing_procedure(
-<<<<<<< HEAD
-        self, outgoing_uav: UAV_Basic | Autonomous_UAV
-=======
         self, outgoing_uav: UAVBasic | AutonomousUAV
->>>>>>> cd3cd5b2
     ):  #! rename to _takeoff_procedure()
         """
         Performs the clearing procedure for a given UAV.
@@ -335,20 +282,12 @@
     # TODO #16
     def create_auto_uav(
         self,
-<<<<<<< HEAD
-    ) -> Autonomous_UAV:
-=======
     ) -> AutonomousUAV:
->>>>>>> cd3cd5b2
         #! need to provide the start and end vertiport
         self.auto_uav = AutonomousUAV()
 
     def create_n_uavs(self, percent_auto):
-<<<<<<< HEAD
-        """This method will create a mix of smart and basic uavs.
-=======
         """This method will create a mix of smart and regular uavs.
->>>>>>> cd3cd5b2
         The mix is controlled by percentage argument."""
         pass
 
