# Welcome to the simulator, this takes all the classes from all the modules, and builds an instance of the simulator
from airspace import Airspace
from airtrafficcontroller import ATC
from uav import UAV
import matplotlib.pyplot as plt
import geopandas as gpd
from shapely import Point
import time
from typing import List

"""
    When we create the UAM env(subclass of gymEnv) it will build an instance that is similar to simulator.
    The initializer arguments of UAM_Env will be passed to the simulator, that is location_name, basic_uav_no, vertiport_no, and Auto_uav(only one for now)
    [** emphasizing, the above arguments are arguments of UAV_Env passed to simulator_env**]
    
    Inside the simulator there will be one instance of Auto_UAV, this Auto_UAV's argument is a tuple of actions defined in UAV_Env.
    The Auto_UAV navigates the airspace using these actions. 

    *** The "step" method of UAV_Env, is used to step every uav(meaning basic_uav and Auto_uav)

    ***Refer to uam_single_agent_env's TRAINING section for questions that need to be answered, for further documentation and clarification

     
"""


class Simulator:

    def __init__(
<<<<<<< HEAD
        self, location_name, num_vertiports, num_basic_uavs, sleep_time, total_timestep
=======
        self,
        location_name: str,
        num_vertiports: int,
        num_reg_uavs: int,
        sleep_time: float,
        total_timestep: int,
>>>>>>> cd3cd5b2
    ):
        """
        Initializes a Simulator object.

        Args:
            location_name (str): The name of the location for the simulation.
            num_vertiports (int): The number of vertiports to create in the simulation.
<<<<<<< HEAD
            num_basic_uavs (int): The number of basic UAVs to create in the simulation.
=======
            num_reg_uavs (int): The number of regular UAVs to create in the simulation.
>>>>>>> cd3cd5b2
        """
        # sim airspace and ATC
        self.airspace = Airspace(location_name=location_name)
        self.atc = ATC(
            self.airspace,
        )
        # Initialize sim's vertiports and uavs using ATC
        # *
        #! These two statements will most probably be in reset()
        #! Think how a seed value can be added to the system, so that the system is reproduceable - the vertiports and the uav assignment fixed to some seed value.
        self.atc.create_n_random_vertiports(num_vertiports)
<<<<<<< HEAD
        self.atc.create_n_basic_uavs(
            num_basic_uavs,
=======
        self.atc.create_n_reg_uavs(
            num_reg_uavs,
>>>>>>> cd3cd5b2
        )

        # unpacking atc.vertiports in airspace
        vertiports_point_array = [
            vertiport.location for vertiport in self.atc.vertiports_in_airspace
        ]
        # sim data
        self.sim_vertiports_point_array = vertiports_point_array
<<<<<<< HEAD
        self.uav_list: List[UAV] = self.atc.basic_uav_list
=======
        self.uav_list: List[UAV] = self.atc.reg_uav_list
>>>>>>> cd3cd5b2
        # *
        # sim sleep time
        self.sleep_time = sleep_time
        # sim run time
        self.total_timestep = total_timestep

    def render(self, fig, ax, static_plot, sim, gpd):
        plt.cla()
        static_plot(sim, ax, gpd)
        # UAV PLOT LOGIC
        for uav_obj in self.uav_list:
            uav_footprint_poly = uav_obj.uav_polygon_plot(uav_obj.uav_footprint)
            uav_footprint_poly.plot(ax=ax, color=uav_obj.uav_footprint_color, alpha=0.3)

            uav_nmac_poly = uav_obj.uav_polygon_plot(uav_obj.nmac_radius)
            uav_nmac_poly.plot(ax=ax, color=uav_obj.uav_nmac_radius_color, alpha=0.3)

            uav_detection_poly = uav_obj.uav_polygon_plot(uav_obj.detection_radius)
            uav_detection_poly.plot(
                ax=ax, color=uav_obj.uav_detection_radius_color, alpha=0.3
            )

        fig.canvas.draw()
        fig.canvas.flush_events()
        time.sleep(self.sleep_time)

    def _get_obs(self, uav_obj: UAV):
        state_info = uav_obj.get_state(
            self.uav_list, self.airspace.location_utm_hospital_buffer
        )

        return state_info

    #! arg -> action_list needs to be unpacked, action_list should contain (action, uav_id) tuple,
    #! which will be unpacked and assigned to each uav based on uav_id
    def get_action_list(self, controller_predict):
        action_list = []
        for uav in self.uav_list:
            #                    state -> ((bool,                float                  ), dict            | None)
            #                               static_obj_detected, uav.current_heading_deg , dynamic_obj_info| None
            obs = self._get_obs(uav)
            action = controller_predict(obs)
            action_list.append((uav.id, action))
        return action_list

    def get_uav(self, uav_id):
        for uav in self.uav_list:
            if uav.id == int(uav_id):
                return uav
            else:
                continue
        raise RuntimeError("UAV not it list")

    def sim_step(self, action_list):
        obs_list = []
        for uav_id, action in action_list:
            # print(uav_id, action)
            uav = self.get_uav(uav_id)
            self.atc.has_left_start_vertiport(uav)
            self.atc.has_reached_end_vertiport(uav)
            obs = uav.step(action)
            assert uav.id == uav_id
            obs_list.append((uav_id, obs))
        return obs_list

<<<<<<< HEAD
    def RUN_SIMULATOR(
=======
    def run_simulator(
>>>>>>> cd3cd5b2
        self, fig, ax, static_plot, sim, gpd, controller_predict
    ):  #! das-controller needs to be changed to controller_predict implement uniform name all across code base
        """
        Runs the simulator.
        This method packs rendering, and stepping into one method.
        Generally, for RL the loop is written explictly. This method was written for convinience.

        Args:
            fig (matplotlib.figure.Figure): The figure object for plotting.
            ax (matplotlib.axes.Axes): The axes object for plotting.
            static_plot (function): A function that plots the static elements of the simulation.

        Returns:
            None
        """
        for _ in range(self.total_timestep):
            self.render(fig, ax, static_plot, sim, gpd)
            #! need an initial state
<<<<<<< HEAD
            # - initial state is created by create_n_basic_uavs
=======
            # - initial state is created by create_n_reg_uavs
>>>>>>> cd3cd5b2
            #! feed the initial state to the controller if controller
            action_list = self.get_action_list(
                controller_predict
            )  #! check for zero_controller
            self.sim_step(action_list)  #! how would step behave to action_list

        print("Simulation complete.")

    # #TODO - this is necessary
    # def reset(self,):
    #     pass

    # #TODO - this is necessary
    # def close(self,):
    #     pass

    # def sim_step(self, action_list):
    #     obs_list = []

    #     # UAV VERTIPORT REASSIGNMENT LOGIC
    #     for uav_obj in self.atc.basic_uav_list:
    #         self.atc.has_left_start_vertiport(uav_obj)
    #         self.atc.has_reached_end_vertiport(uav_obj)

    #     # UAV STEP LOGIC
    #     for uav_obj in self.uav_list:
    #         #! get_obs() -> state_info, controller should accept state_info, das_controller(state_info)
    #         #intruder_state_info = uav_obj.get_state(self.uav_list)
    #         intruder_state_info = self._get_obs(uav_obj)
    #         #! step should accept action, step(action)
    #         if das_controller is None:
    #             action = None
    #         else:
    #             action = das_controller.get_action(intruder_state_info)
    #     #! sim_step has to return observation
<<<<<<< HEAD
    #     #! but sim_step, steps all basic_uavs in the airspace,
=======
    #     #! but sim_step, steps all reg_uavs in the airspace,
>>>>>>> cd3cd5b2
    #     #! so the obs will have to be a list that contains all the obs information about all uavs
    #         obs = uav_obj.step(action)
    #         obs_list.append((uav_obj.id,obs))

    #     return obs_list<|MERGE_RESOLUTION|>--- conflicted
+++ resolved
@@ -27,16 +27,12 @@
 class Simulator:
 
     def __init__(
-<<<<<<< HEAD
-        self, location_name, num_vertiports, num_basic_uavs, sleep_time, total_timestep
-=======
         self,
         location_name: str,
         num_vertiports: int,
         num_reg_uavs: int,
         sleep_time: float,
         total_timestep: int,
->>>>>>> cd3cd5b2
     ):
         """
         Initializes a Simulator object.
@@ -44,11 +40,7 @@
         Args:
             location_name (str): The name of the location for the simulation.
             num_vertiports (int): The number of vertiports to create in the simulation.
-<<<<<<< HEAD
-            num_basic_uavs (int): The number of basic UAVs to create in the simulation.
-=======
             num_reg_uavs (int): The number of regular UAVs to create in the simulation.
->>>>>>> cd3cd5b2
         """
         # sim airspace and ATC
         self.airspace = Airspace(location_name=location_name)
@@ -60,13 +52,8 @@
         #! These two statements will most probably be in reset()
         #! Think how a seed value can be added to the system, so that the system is reproduceable - the vertiports and the uav assignment fixed to some seed value.
         self.atc.create_n_random_vertiports(num_vertiports)
-<<<<<<< HEAD
-        self.atc.create_n_basic_uavs(
-            num_basic_uavs,
-=======
         self.atc.create_n_reg_uavs(
             num_reg_uavs,
->>>>>>> cd3cd5b2
         )
 
         # unpacking atc.vertiports in airspace
@@ -75,11 +62,7 @@
         ]
         # sim data
         self.sim_vertiports_point_array = vertiports_point_array
-<<<<<<< HEAD
-        self.uav_list: List[UAV] = self.atc.basic_uav_list
-=======
         self.uav_list: List[UAV] = self.atc.reg_uav_list
->>>>>>> cd3cd5b2
         # *
         # sim sleep time
         self.sleep_time = sleep_time
@@ -145,11 +128,7 @@
             obs_list.append((uav_id, obs))
         return obs_list
 
-<<<<<<< HEAD
-    def RUN_SIMULATOR(
-=======
     def run_simulator(
->>>>>>> cd3cd5b2
         self, fig, ax, static_plot, sim, gpd, controller_predict
     ):  #! das-controller needs to be changed to controller_predict implement uniform name all across code base
         """
@@ -168,11 +147,7 @@
         for _ in range(self.total_timestep):
             self.render(fig, ax, static_plot, sim, gpd)
             #! need an initial state
-<<<<<<< HEAD
-            # - initial state is created by create_n_basic_uavs
-=======
             # - initial state is created by create_n_reg_uavs
->>>>>>> cd3cd5b2
             #! feed the initial state to the controller if controller
             action_list = self.get_action_list(
                 controller_predict
@@ -208,11 +183,7 @@
     #         else:
     #             action = das_controller.get_action(intruder_state_info)
     #     #! sim_step has to return observation
-<<<<<<< HEAD
-    #     #! but sim_step, steps all basic_uavs in the airspace,
-=======
     #     #! but sim_step, steps all reg_uavs in the airspace,
->>>>>>> cd3cd5b2
     #     #! so the obs will have to be a list that contains all the obs information about all uavs
     #         obs = uav_obj.step(action)
     #         obs_list.append((uav_obj.id,obs))
