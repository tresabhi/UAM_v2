"""
Urban Air Mobility env
-----------------------

This is a custom gym environment, that has been developed for training and testing single agent.
The single agent is defined using the auto_uav variable in this script.

Description of the environment:
-------------------------------

The objective of the environment is to create an airspace where our autonomous uav will 'fly'.
Autonomous UAV will be provided a start and end point, called vertiports, its objective is to traverse from its start vertiport to its end vertiport.
While traversing, it has to avoid 'restricted airspace' and other UAVs.

We define an airspace using a location name. Then we sample vertiports within from our airspace. 
After, we create UAVs which fly using hardcoded policy. An instance of autonomous uav is deployed. 
"""

"""
Side Note:
----------
    If anyone wishes to improve/change the environment I suggest once the assets have been created/updated test them with main.py.
    There are simulator/simulator_basic.py scripts which define an environment with all necessary assets.
    Any improvement/change should be tested using instance of simultor before implementing in custom gym env.

    When we create the UAM env(subclass of gymEnv) it will build an instance that is similar to simulator.
    The initializer arguments of UAM_Env are similar to the simulator, that is location_name, basic_uav_no, vertiport_no, and Auto_uav(only one for single agent env)
    
    Reason for similarity 
    ---------------------
    The simulator scripts create environments where we test functionality of assets. 
    All assets are pulled in to create an environment similar to this one, only auto_uav is not part of simulator.
    Any form of changes to assets should first be tested by using instance of simulator, then added accordingly to this environment. 
    This process will make debugging easier.     
"""


import numpy as np
import matplotlib.pyplot as plt
from matplotlib.figure import Figure
from matplotlib.axes._axes import Axes
from matplotlib.animation import FuncAnimation
from typing import List
import time
from geopandas import GeoSeries
import geopandas as gpd
import gymnasium as gym
from gymnasium import spaces
import pandas as pd
from airspace import Airspace
from airtrafficcontroller import ATC
from uav_basic import UAVBasic
from autonomous_uav import AutonomousUAV
from vertiport import Vertiport


# TODO #10 - Add function signature and description
class UamUavEnv(gym.Env):
    metadata = {"render_mode": ["human", "rgb_array"], "render_fps": 4}

    def __init__(
        self,
        location_name: str,
        num_vertiport: int,
        num_basic_uav: int,
        sleep_time: float = 0.005,  # sleep time between render frames
        render_mode: str = None,  #! check where this argument is used
    ) -> None:
<<<<<<< HEAD
        
        # animation data
        data = {'current_time_step':[],
                'uav_id':[],
                'uav':[],
                'current_position':[],
                'current_heading':[],
                'final_heading':[]}
        self.df = pd.DataFrame(data)
        
=======
        """
        Initalizes the UAMUAV environment

        Args:
            location_name (str): Location of the simulation ie. Austin, Texas, USA
            num_vertiports(int): Number of vertiports to generate
            num_basic_uav (int): Number of UAVs to put in the simulation
            sleep_time (float): Time to sleep in between render frames
            render_mode (str): The render mode of the simulation
        """
>>>>>>> ece7f4bb
        # Environment attributes
        self.current_time_step = 0  #! not being used during step
        self.num_vertiports = num_vertiport
        self.num_basic_uavs = num_basic_uav
        self.sleep_time = sleep_time
        self.airspace = Airspace(location_name)
        self.atc = ATC(airspace=self.airspace)

        # Vertiport initialization
        self.atc.create_n_random_vertiports(num_vertiport)

        # UAV initialization
        self.atc.create_n_basic_uavs(num_basic_uav)

        # Environment data
        vertiports_point_array = [
            vertiport.location for vertiport in self.atc.vertiports_in_airspace
        ]
        self.sim_vertiports_point_array = vertiports_point_array
        self.uav_basic_list: List[UAVBasic] = self.atc.basic_uav_list

        # Auto UAV initialization
        start_vertiport_auto_uav = self.get_start_vertiport_auto_uav()
        end_vertiport_auto_uav = self.get_end_vertiport_auto_uav(
            start_vertiport_auto_uav
        )
        self.auto_uav = AutonomousUAV(start_vertiport_auto_uav, end_vertiport_auto_uav)

        # Environment spaces
        self.observation_space = spaces.Dict(
            {
                # agent ID as integer
                "agent_id": spaces.Box(
                    low=0,
                    high=np.iinfo(np.int64).max,
                    shape=(1,),
                    dtype=np.int64,  #! find if it is possible to create ids that take less space
                ),
                # agent speed
                "agent_speed": spaces.Box(  #!need to rename velocity -> speed
                    low=-self.auto_uav.max_speed,  # agent's speed #! need to check why this is negative
                    high=self.auto_uav.max_speed,
                    shape=(1,),
                    dtype=np.float64,
                ),
                # agent deviation
                "agent_deviation": spaces.Box(
                    low=-360,
                    high=360,
                    shape=(1,),
                    dtype=np.float64,  # agent's heading deviation #!should this be -180 to 180, if yes then this needs to be corrected to -180 to 180
                ),
                # intruder detection
                "intruder_detected": spaces.Discrete(
                    2  # 0 for no intruder, 1 for intruder detected
                ),
                # intruder id
                "intruder_id": spaces.Box(
                    low=0,
                    high=np.iinfo(np.int64).max,
                    shape=(1,),
                    dtype=np.int64,  #! find if it is possible to create ids that take less space
                ),
                # distance to intruder
                "distance_to_intruder": spaces.Box(
                    low=0,
                    high=self.auto_uav.detection_radius,
                    shape=(1,),
                    dtype=np.float64,
                ),
                # Relative heading of intruder #!should this be corrected to -180 to 180,
                "relative_heading_intruder": spaces.Box(
                    low=-360, high=360, shape=(1,), dtype=np.float64
                ),
                "intruder_current_heading": spaces.Box(
                    low=-180, high=180, shape=(1,), dtype=np.float64
                ),  # Intruder's heading
            }
        )

        # Normalized action space
        self.action_space = spaces.Box(
            low=-1,
            high=1,
            shape=(2,),
            dtype=np.float64,  #! should action choosen form action space be converted back when applied in step()
        )


    def add_data(self,uav:UAVBasic|AutonomousUAV):
        self.df = self.df._append({
            'current_time_step':self.current_time_step,
            'uav_id':uav.id,
            'uav':uav,
            'current_position':uav.current_position,
            'current_heading':uav.current_heading_radians,
            'final_heading':uav.current_ref_final_heading_rad},
            ignore_index = True)


    def get_vertiport_from_atc(self) -> None:
        """This is a convinience method, for reset()"""

        vertiports_point_array = [
            vertiport.location for vertiport in self.atc.vertiports_in_airspace
        ]
        self.sim_vertiports_point_array = vertiports_point_array

    def get_uav_list_from_atc(self) -> None:
        """This is a convinience method, for reset()"""

        self.uav_basic_list = self.atc.basic_uav_list

    def reset(self, seed: int = None, options: dict = None) -> tuple[dict, dict]:
        """
        resets the environment

        Args:
            seed (int): A number coorelated to the sequnce of randomy generated numbers. (Not in use)
            options (dict): (Not in use)

        Returns:
            observations(dict): Stores all of the agents
            infos(dict): Stores all of the agents
        """

        # TODO #6 - When environment is reset, it should use a seed to reset from. Currently, reset does not use a seed
        super().reset(seed=seed)
        self.np_random, seed = gym.utils.seeding.np_random(seed)

        self.current_time_step = 0
        self.atc.basic_uav_list = []
        self.atc.vertiports_in_airspace = []
        self.uav_basic_list = []
        self.sim_vertiports_point_array = []

        self.atc.create_n_random_vertiports(
            self.num_vertiports
        )  # TODO #7 - all these six methods below needs an argument seed
        self.atc.create_n_basic_uavs(self.num_basic_uavs)
        self.get_vertiport_from_atc()
        self.get_uav_list_from_atc()

        # reset procedure for auto_uav
        self.auto_uav = None

        start_vertiport_auto_uav = (
            self.get_start_vertiport_auto_uav()  # go through all the vertiports
        )

        end_vertiport_auto_uav = self.get_end_vertiport_auto_uav(
            start_vertiport_auto_uav
        )

        self.auto_uav = AutonomousUAV(start_vertiport_auto_uav, end_vertiport_auto_uav)
        
        #This is a list of all UAVs in the airspace - uav_basic + auto_uav
        self.uavs_in_airspace = self.uav_basic_list + [self.auto_uav]
        
        observation = self._get_obs()
        info = self._get_info()

        return observation, info

    def get_agent_speed(
        self,
    ) -> np.ndarray:
        return np.array([self.auto_uav.current_speed])

    def get_agent_deviation(
        self,
    ) -> np.ndarray:
        #! should this be converted between -180 to 180
        return np.array(
            [
                self.auto_uav.current_heading_deg
                - self.auto_uav.current_ref_final_heading_deg
            ]
        )

    def _get_obs(self) -> dict:
        agent_id = np.array([self.auto_uav.id])
        agent_speed = self.get_agent_speed()
        agent_deviation = self.get_agent_deviation()
        intruder_info = self.auto_uav.get_state_dynamic_obj(
            self.uav_basic_list, "nmac"
        )  # self.nmac_with_dynamic_obj()
        """
        Gets the observation space of the agent

        Args:
            agent_id (str): The ID of the target UAV

        Returns:
            obs (dict): The observation space of the agent
                agent_id
                agent_speed
                agent_deviation
                intruder_detected
                intruder_id
                distance_to_intruder
                relative_heading_intruder
                intruder_heading
        """

        # TODO #9 - create simple logging to check all observations are in correct format and range- use print()
        if intruder_info:
            intruder_detected = 1
            intruder_id = np.array([intruder_info["intruder_id"]])
            intruder_pos = intruder_info["intruder_pos"]
            intruder_heading = np.array([intruder_info["intruder_current_heading"]])
            distance_to_intruder = np.array(
                [self.auto_uav.current_position.distance(intruder_pos)]
            )
            relative_heading_intruder = np.array(
                [self.auto_uav.current_heading_deg - float(intruder_heading)]
            )
        else:
            intruder_detected = 0
            intruder_id = np.array([0])
            distance_to_intruder = np.array([0])
            relative_heading_intruder = np.array([0])
            intruder_heading = np.array([0])

        #!restricted airspace
        #!implementatation will require updating observation space in __init__
        restricted_airspace, _ = self.auto_uav.get_state_static_obj(
            self.airspace.location_utm_hospital.geometry,
            "detection",  # the collision string represents that we are using detection as indicator
        )
        # what is the output of this method
        # what if there are more than one restricted airspace near auto_uav
        # how do I hypothesize the auto_uav will resolve multiple airspace

        #! restricted airspace detected - should this be detection/nmac
        # if the detection area of uav intersects with a building's detection area,
        # we should do the following -
        # 1) if intersection is detected for 'detection' argument ->
        #                   there should be a small penalty
        #                   based on distance between the uav_footprint and the actual building
        # 2) if there is no building detected the penalty should be zero
        # 3) just like intruder_detected in obs
        #    there will be restricted_airspace detected in obs
        # 4) restricted_airspace will have 0 for not detected 1 for detected,
        #    and if detected - distance will be added to the obs, if not detected distance is leave at 0,
        #    this will be handled by the reward function collect obs and based on restricted_airspace (y/n)
        #    penatly is something or 0.
        if restricted_airspace:
            # what information am i interested in collecting
            distance_to_static_obj_polygon = None
        else:
            distance_to_static_obj_polygon = 0

        observation = {
            "agent_id": agent_id,
            "agent_speed": agent_speed,
            "agent_deviation": agent_deviation,
            "intruder_detected": intruder_detected,
            "intruder_id": intruder_id,
            "distance_to_intruder": distance_to_intruder,
            "relative_heading_intruder": relative_heading_intruder,
            "intruder_current_heading": intruder_heading,
        }

        return observation

    def _get_info(
        self,
    ) -> dict:
        """
        Gets the distance between the uav and target vertiport

        Args:
            agent_id (str): The ID of the target UAV

        Returns:
            (dict): distance to target vertiport
        """

        return {
            "distance_to_end_vertiport": self.auto_uav.current_position.distance(
                self.auto_uav.end_point
            )
        }

    #!rename method for clarity -> this method is for uav_basic in environment
    def set_uav_basic_intruder_list(self) -> list[UAVBasic]:
        """Each UAV needs access to UAV list in the environment
        to perform dynamic detection and collision operation, this method
        assigns the uav_list to all uavs"""

        for uav in self.uav_basic_list:
            uav.get_intruder_uav_list(self.uav_basic_list)

    #!rename method for clarity -> this method is for uav_basic in environment
    def set_uav_basic_building_gdf(self) -> None:
        """Each UAV needs to have information about restriced airspace,
        to perform static detection and collision operation. This setter method
          assigns environment information to all uavs"""

        for uav in self.uav_basic_list:
            uav.get_airspace_building_list(self.airspace.location_utm_hospital_buffer)

    #! WHAT IS THIS
    # def set_auto_uav_building_gdf(self):
    #     #! might need to set building property for auto_uav
    #     # self.auto_uav.get_airspace_building_list(self.airspace.location_utm_hospital_buffer)
    #     self.auto_uav.get

    def step(self, action: tuple) -> tuple[dict, float, bool, bool, dict]:
        """
        This method is used to step the environment, it will step the environment by one timestep.

        The action argument - will be passed to auto_uav's step method

        basic UAVs will step without action. so I will need to modify basic uav_basic in such a way that they will step without action.
        This tells me that basic uav_basic will need to have collision avoidance built into the uav_basic module, such that they can step without action.

        Args:
            action (tuple): the action of the auto_uav

        Return:
            observations (dict): Feeds the state space of the agent
            rewards (int): The reward earned durring the step
            terminations (bool): Checks if the agent has reached its destination
            truncations (bool): Checks for collisions with static and dynamic objects
            infos (dict): distance of agent from target vertiport
        """
        # saving data for animation 
        for uav in self.uavs_in_airspace:
            self.add_data(uav)
        
        # decomposing action tuple
        # TODO #11 - should acceleration and heading_correction be transformed from normalized value to absolute value
        acceleration = action[0]
        heading_correction = action[1]

        self.set_uav_basic_intruder_list()
        self.set_uav_basic_building_gdf()

        # for uav_basic in uav_basic_list step all uav_basic
        for uav_basic in self.uav_basic_list:
            self.atc.has_left_start_vertiport(uav_basic)
            self.atc.has_reached_end_vertiport(uav_basic)
            uav_basic.step()

        # Auto_uav step
        self.auto_uav.step(acceleration, heading_correction)

        #! WE DO NOT NEED TO PERFORM HAS_LEFT_START_VERTIPORT and HAS_REACHED_END_VERTIPORT
        #! because once the auto uav reaches its end_vertiport the training stops and we reset the environment
        # TODO #12 - check if environment should be reset after completing only one journey
        obs = self._get_obs()
        reward = self.get_reward(obs)
        info = self._get_info()

        # TODO - develop methods for termination and truncation
        # Logic for termination and truncation
        auto_uav_current_position = self.auto_uav.current_position
        auto_uav_end_position = self.auto_uav.end_point

        distance_to_end_point = auto_uav_current_position.distance(
            auto_uav_end_position
        )

        """if distance to endpoint is less than landing proximity of auto_uav
                we have reached our end vertiport, thus we can terminate our episode"""
        if distance_to_end_point < self.auto_uav.landing_proximity:
            reached_end_vertiport = True
        else:
            reached_end_vertiport = False

        if reached_end_vertiport:
            terminated = True
        else:
            terminated = False

        # check collision with static object
        collision_static_obj, _ = self.auto_uav.get_state_static_obj(
            self.airspace.location_utm_hospital.geometry,
            "collision",  # self.collision_with_static_obj()
        )

        # check collision with dynamic object
        collision_dynamic_obj = self.auto_uav.get_collision(
            self.uav_basic_list
        )  # self.collision_with_dynamic_obj()

        collision_detected = collision_static_obj or collision_dynamic_obj

        if collision_detected:
            truncated = True
        else:
            truncated = False

        self.current_time_step += 1

        return obs, reward, terminated, truncated, info

    def get_reward(self, obs: dict) -> float:
        """
        Returns the reward the agent earns at each step

        Args:
            obs (dict): The observation space of the agent
                agent_id
                agent_speed
                agent_deviation
                intruder_detected
                intruder_id
                distance_to_intruder
                relative_heading_intruder
                intruder_heading

        Returns:
            reward_sum (float): Reward earned by the agent in that time step
        """

        punishment_existing = -0.1
        if obs["intruder_detected"] == 0:
            punishment_closeness: float = 0.0
        else:
            normed_nmac_distance = (
                self.auto_uav.nmac_radius / self.auto_uav.detection_radius
            )  # what is this and why do i need it
            punishment_closeness = -np.exp(
                (normed_nmac_distance - obs["distance_to_intruder"]) * 10
            )

        reward_to_destination = float(obs["agent_speed"]) * float(
            np.cos(obs["agent_deviation"])
        )

        punishment_deviation = float(-2 * (obs["agent_deviation"] / np.pi) ** 2)

        reward_sum = (
            punishment_existing
            + punishment_closeness
            + punishment_deviation
            + reward_to_destination
        )

        reward_sum *= float(self.current_time_step)

        return float(reward_sum)

    def render_init(
        self,
    ) -> tuple[Figure, Axes]:
        """
        Initalizes the rendering

        Returns:
            fig(plt.Figure): The outside of the graph that is rendered
            ax(plt.Axes): The backdrop of the graph
        """
        fig, ax = plt.subplots()
        return fig, ax

    def render_static_assets(
        self, ax: Axes
    ) -> None:  #! spelling error - fix everywhere this is used
        """
        Renders static assets onto the graph

        Args:
            ax(plt.Axes): The backdrop of the graph
        """
        self.airspace.location_utm_gdf.plot(ax=ax, color="gray", linewidth=0.6)
        self.airspace.location_utm_hospital_buffer.plot(ax=ax, color="red", alpha=0.3)
        self.airspace.location_utm_hospital.plot(ax=ax, color="black")
        # adding vertiports to static plot
        gpd.GeoSeries(self.sim_vertiports_point_array).plot(ax=ax, color="black")

    def render(self, fig: Figure, ax: Axes) -> None:
        """
        Renders everything in the graph

        Args:
            fig(plt.Figure): The outside of the graph that is rendered
            ax(plt.Axes): The backdrop of the graph
        """
        plt.cla()
        self.render_static_assets(ax)

        # uav_basic PLOT LOGIC
        for uav_obj in self.uav_basic_list:
            uav_footprint_poly = uav_obj.uav_polygon_plot(uav_obj.uav_footprint)
            uav_footprint_poly.plot(ax=ax, color=uav_obj.uav_footprint_color, alpha=0.3)

            uav_nmac_poly = uav_obj.uav_polygon_plot(uav_obj.nmac_radius)
            uav_nmac_poly.plot(ax=ax, color=uav_obj.uav_nmac_radius_color, alpha=0.3)

            uav_detection_poly = uav_obj.uav_polygon_plot(uav_obj.detection_radius)
            uav_detection_poly.plot(
                ax=ax, color=uav_obj.uav_detection_radius_color, alpha=0.3
            )
            x_current, y_current, dx_current, dy_current = (
                uav_obj.get_uav_current_heading_arrow()
            )
            ax.arrow(x_current, y_current, dx_current, dy_current, alpha=1)
            x_final, y_final, dx_final, dy_final = uav_obj.get_uav_final_heading_arrow()
            ax.arrow(x_final, y_final, dx_final, dy_final, alpha=0.8)

        auto_uav_footprint_poly = self.auto_uav.uav_polygon_plot(
            self.auto_uav.collision_radius
        )
        auto_uav_footprint_poly.plot(
            ax=ax, color=self.auto_uav.uav_footprint_color, alpha=0.3
        )

        auto_uav_nmac_poly = self.auto_uav.uav_polygon_plot(self.auto_uav.nmac_radius)
        auto_uav_nmac_poly.plot(
            ax=ax, color=self.auto_uav.uav_nmac_radius_color, alpha=0.3
        )

        auto_uav_detection_poly = self.auto_uav.uav_polygon_plot(
            self.auto_uav.detection_radius
        )
        auto_uav_detection_poly.plot(
            ax=ax, color=self.auto_uav.uav_detection_radius_color, alpha=0.3
        )
        auto_x_current, auto_y_current, auto_dx_current, auto_dy_current = (
            self.auto_uav.get_uav_current_heading_arrow()
        )
        ax.arrow(
            auto_x_current, auto_y_current, auto_dx_current, auto_dy_current, alpha=1
        )
        auto_x_final, auto_y_final, auto_dx_final, auto_dy_final = (
            self.auto_uav.get_uav_final_heading_arrow()
        )
        ax.arrow(auto_x_final, auto_y_final, auto_dx_final, auto_dy_final, alpha=0.8)

        fig.canvas.draw()
        fig.canvas.flush_events()
        time.sleep(self.sleep_time)

    def get_start_vertiport_auto_uav(
        self,
    ) -> Vertiport:
        """
        Gets the vertiport for the UAV to start at

        Returns:
            start_vertiport_auto_uav (Vertiport): the starting vertiport for the UAV
        """
        for vertiport in self.atc.vertiports_in_airspace:
            if len(vertiport.uav_list) == 0:
                start_vertiport_auto_uav = vertiport
        return start_vertiport_auto_uav

    def get_end_vertiport_auto_uav(self, start_vertiport: Vertiport) -> Vertiport:
        """
        Gets the vertiport for the UAV to target

        Returns:
            scome_vertiport (Vertiport): the target vertiport for the UAV
        """
        some_vertiport = self.atc.provide_vertiport()
        while some_vertiport.location == start_vertiport.location:
            some_vertiport = self.atc.provide_vertiport()
        return some_vertiport

    #! there are UAV methods that accomplish this task - remove this method and use UAV native methods
    def collision_with_static_obj(
        self,
    ) -> bool:
        """
        Checks for a collision between the UAV and static objects (hospitals)

        Returns:
            colsion_with_static_obj (bool): Returns true if there has been a collision with a static object
        """
        collision_with_static_obj, _ = self.auto_uav.get_state_static_obj(
            self.airspace.location_utm_hospital.geometry, "collision"
        )
        return collision_with_static_obj

    #! there are UAV methods that accomplish this task - remove this method and use UAV native methods
    def collision_with_dynamic_obj(
        self,
    ) -> bool:
        collision = self.auto_uav.get_collision(self.uav_basic_list)
        return collision

    #! there are UAV methods that accomplish this task - remove this method and use UAV native methods
    def nmac_with_dynamic_obj(
        self,
    ) -> dict:
        nmac_info_dict = self.auto_uav.get_state_dynamic_obj(
            self.uav_basic_list, "nmac"
        )
        return nmac_info_dict

        # TODO - determine if one run of experiment will end when auto_uav reaches its first destination, or should we define a number of destinations or should it be a number of steps based completion
        #! auto uav_basic will also need these two methods for moving to the next vertiport
        # self.atc.has_left_start_vertiport(uav_basic) -> will need these two depending on how an experiment ends
        # self.atc.has_reached_end_vertiport(uav_basic)

    
    def get_data_at_timestep(self,timestep):
        filtered_df = self.df[self.df['current_time_step']== timestep]
        return filtered_df[['uav_id', 'uav', 'current_position', 'current_heading', 'final_heading']]
    

    def get_animate_fig_ax(self):
        fig, ax = plt.subplots()
        return fig, ax

    def init_animate(self, animate_ax):
        self.render_static_assets(animate_ax)
        return []
    
    def update_animate(self, frame, animate_ax):
        plt.cla()
        self.render_static_assets(animate_ax)
        data_frame = self.get_data_at_timestep(frame)
        artists = []

        for i, row in data_frame.iterrows():
            if isinstance(row['uav'], UAVBasic):
                uav_obj:UAVBasic = row['uav']
                uav = gpd.GeoSeries([row['current_position']])
                current_heading = row['current_heading']
                final_heading = row['final_heading']
                uav_detection = uav.buffer(uav_obj.detection_radius).plot(color = uav_obj.uav_detection_radius_color,ax=animate_ax)
                uav_nmac = uav.buffer(uav_obj.nmac_radius).plot(color=uav_obj.uav_nmac_radius_color,ax=animate_ax)
                
                r = uav_obj.detection_radius
                
                x,y = row['current_position'].x, row['current_position'].y 
                dx, dy = r*np.cos(current_heading), r*np.sin(current_heading)
                uav_current_heading_arrow = animate_ax.arrow(x,y,dx,dy, alpha=0.8)
                
                x_f,y_f = row['current_position'].x, row['current_position'].y
                dx_f, dy_f = r*np.cos(final_heading), r*np.sin(final_heading)
                uav_final_heading_arrow = animate_ax.arrow(x,y,dx,dy, alpha=0.5)
                
                artists.append(uav_detection)
                artists.append(uav_nmac)
                artists.append(uav_current_heading_arrow)
                artists.append(uav_final_heading_arrow)

            elif isinstance(row['uav'], AutonomousUAV):
                autouav_obj:AutonomousUAV = row['uav']
                autouav = gpd.GeoSeries([row['current_position']])
                current_heading = row['current_heading']
                final_heading = row['final_heading']
                uav_detection = autouav.buffer(autouav_obj.detection_radius).plot(color = autouav_obj.uav_detection_radius_color,ax=animate_ax)
                uav_nmac = autouav.buffer(autouav_obj.nmac_radius).plot(color=autouav_obj.uav_nmac_radius_color,ax=animate_ax)
                x,y = row['current_position'].x, row['current_position'].y 
                r = autouav_obj.detection_radius
                dx, dy = r*np.cos(current_heading), r*np.sin(current_heading)
                uav_current_heading_arrow = animate_ax.arrow(x,y,dx,dy, alpha=1)
                artists.append(uav_detection)
                artists.append(uav_nmac)
                artists.append(uav_current_heading_arrow)
        return artists
    
    def create_animation(self, env_time_step):
        fig, ax = self.get_animate_fig_ax()
        df = self.df
        ani = FuncAnimation(fig, self.update_animate, frames=range(0,env_time_step), fargs=[ax])
        return ani
    
    def save_animation(self, animation_obj, file_name):
        animation_obj.save(file_name+'.mp4', writer='ffmpeg')
    
    def _render_frame(
        self,
    ):
        pass

    def close(
        self,
    ):
        pass<|MERGE_RESOLUTION|>--- conflicted
+++ resolved
@@ -66,7 +66,16 @@
         sleep_time: float = 0.005,  # sleep time between render frames
         render_mode: str = None,  #! check where this argument is used
     ) -> None:
-<<<<<<< HEAD
+        """
+        Initalizes the UAMUAV environment
+
+        Args:
+            location_name (str): Location of the simulation ie. Austin, Texas, USA
+            num_vertiports(int): Number of vertiports to generate
+            num_basic_uav (int): Number of UAVs to put in the simulation
+            sleep_time (float): Time to sleep in between render frames
+            render_mode (str): The render mode of the simulation
+        """
         
         # animation data
         data = {'current_time_step':[],
@@ -77,18 +86,6 @@
                 'final_heading':[]}
         self.df = pd.DataFrame(data)
         
-=======
-        """
-        Initalizes the UAMUAV environment
-
-        Args:
-            location_name (str): Location of the simulation ie. Austin, Texas, USA
-            num_vertiports(int): Number of vertiports to generate
-            num_basic_uav (int): Number of UAVs to put in the simulation
-            sleep_time (float): Time to sleep in between render frames
-            render_mode (str): The render mode of the simulation
-        """
->>>>>>> ece7f4bb
         # Environment attributes
         self.current_time_step = 0  #! not being used during step
         self.num_vertiports = num_vertiport
