--- conflicted
+++ resolved
@@ -130,6 +130,12 @@
                     shape=(1,),
                     dtype=np.float64,
                 ),
+                "agent_current_heading": Box(
+                    low=-180,
+                    high=180,
+                    shape=(),
+                    dtype=np.float32,
+                    ),
                 "agent_current_heading": Box(
                     low=-180,
                     high=180,
@@ -469,27 +475,12 @@
         # Intruder's current heading
         intruder_current_heading = closest_intruder['other_uav_current_heading']
     # Get restricted airspace data
-<<<<<<< HEAD
     if len(ra_data):
         ra_distance = ra_data['distance']
         ra_heading = ra_data['ra_heading']
         ra_type = ra_data['type']
     
     
-=======
-    restricted_airspace_detected = host_data.get('static_collision_detected')
-    distance_to_restricted_airspace = host_data.get('distance_to_restricted')
-    #!TODO fix this to calculuate correctly
-    # Calculate relative heading to restricted airspace (default to 0 if no detection)
-    relative_heading_restricted_airspace = 0.0
-    """Corrected method will be as follows"""
-    # if detection == 0:
-        # distance_to_ra = 0.0
-        # relative_heading_ra = 0.0
-    # else:
-        # distance_to_ra = host_data.get('distance_to_restricted)
-        # relative_heading_ra = Shapely method to find relative heading
->>>>>>> e6151d56
     transformed_data = {
         'agent_id': host_data['agent_id'], #! need to check data to see if this is present 
         'agent_dist_to_goal': host_data['distance_to_goal'],
