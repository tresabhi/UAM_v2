--- conflicted
+++ resolved
@@ -121,10 +121,7 @@
             # add uav to atc uav_list
             self.basic_uav_list.append(uav)
 
-<<<<<<< HEAD
     def create_n_auto_uavs(self, num_auto_uavs: int):
-=======
-    def create_n_auto_uavs(self, num_auto_uavs):
         """
         Creates a specified number of autonomus UAVs and assigns them random start and end vertiports.
 
@@ -135,7 +132,6 @@
             None
         """
 
->>>>>>> 0d3a960e
         start_vertiport_list = copy.deepcopy(self.vertiports_in_airspace)
         end_vertiport_list = copy.deepcopy(self.vertiports_in_airspace)
 
