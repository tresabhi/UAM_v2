--- conflicted
+++ resolved
@@ -5,11 +5,7 @@
 
 
 class Airspace:
-<<<<<<< HEAD
     def __init__(self, location_name: str, buffer_radius: float = 500) -> None:
-
-=======
-    def __init__(self, location_name: str, buffer_radius=500):
         """Airspace - Defines the location of the map. Imports key information on hopitals(no fly zone)
 
         Args:
@@ -23,7 +19,6 @@
             location_utm_hospital ( ox_projection): location of hospital converted to UTM
             location_utm_hospital_buffer (UTM): buffer around the hospital
         """
->>>>>>> 0d3a960e
         self.location_name = location_name  #'Austin, Texas, USA'
         self.buffer_radius = buffer_radius
 
